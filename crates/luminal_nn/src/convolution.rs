--- conflicted
+++ resolved
@@ -255,8 +255,6 @@
     const DILATIONX: usize,
     const DILATIONY: usize,
     const DILATIONZ: usize,
-    const DIMX_TIMES_KERNELX: usize,
-    const DIMX_TIMES_DIMY_DIMZ_OUT: usize
 > {
     pub weight: GraphTensor<R5<CH_OUT, CH_IN, KERNELX, KERNELY, KERNELZ>>,
 }
@@ -273,8 +271,6 @@
         const DILATIONX: usize,
         const DILATIONY: usize,
         const DILATIONZ: usize,
-        const DIMX_TIMES_KERNELX: usize,
-        const DIMX_TIMES_DIMY_DIMZ_OUT: usize
     > InitModule
     for Conv3D<
         CH_IN,
@@ -288,8 +284,6 @@
         DILATIONX,
         DILATIONY,
         DILATIONZ,
-        DIMX_TIMES_KERNELX,
-        DIMX_TIMES_DIMY_DIMZ_OUT,
     >
 {
     fn initialize(cx: &mut Graph) -> Self {
@@ -317,9 +311,7 @@
         const DILATIONX: usize,
         const DILATIONY: usize,
         const DILATIONZ: usize,
-        const DIMX_TIMES_KERNELX: usize,
-        const DIMX_TIMES_DIMY_DIMZ_OUT: usize,
-> SerializeModule
+    > SerializeModule
     for Conv3D<
         CH_IN,
         CH_OUT,
@@ -332,8 +324,6 @@
         DILATIONX,
         DILATIONY,
         DILATIONZ,
-        DIMX_TIMES_KERNELX,
-        DIMX_TIMES_DIMY_DIMZ_OUT,
     >
 {
     fn serialize(&self, s: &mut luminal::module::Serializer) {
@@ -353,8 +343,6 @@
         const DILATIONX: usize,
         const DILATIONY: usize,
         const DILATIONZ: usize,
-        const DIMX_TIMES_KERNELX: usize,
-        const DIMX_TIMES_DIMY_DIMZ_OUT: usize,
     >
     Conv3D<
         CH_IN,
@@ -368,8 +356,6 @@
         DILATIONX,
         DILATIONY,
         DILATIONZ,
-        DIMX_TIMES_KERNELX,
-        DIMX_TIMES_DIMY_DIMZ_OUT,
     >
 {
     pub fn forward<
@@ -385,37 +371,35 @@
     ) -> GraphTensor<R4<CH_OUT, DIMX_OUT, DIMY_OUT, DIMZ_OUT>> {
         let input_pooled = input
             .pool_last_dim::<R5<CH_IN, DIMX_IN, DIMY_OUT, DIMZ_OUT, KERNELY>>(
-                KERNELY.into(),
-                STRIDEY.into(),
-                DILATIONY
+                KERNELY, STRIDEY, DILATIONY,
             )
             .permute::<_, Axes5<0, 2, 3, 4, 1>>()
             .pool_last_dim::<R6<CH_IN, DIMY_OUT, DIMZ_OUT, KERNELY, DIMX_OUT, KERNELX>>(
-                KERNELX.into(),
-                STRIDEX.into(),
-                DILATIONX
+                KERNELX, STRIDEX, DILATIONX,
             )
             .dyn_reshape::<(Const<CH_IN>, Dyn<'-'>)>(vec![
                 CH_IN.into(),
                 DIMZ_OUT.into(),
                 KERNELY.into(),
                 (DIMX_OUT * KERNELX).into(),
-                DIMY_IN.into()
+                DIMY_IN.into(),
             ]);
 
         let last_pool = input_pooled
-            .pool_last_dim::<R6<CH_IN, DIMZ_OUT, KERNELY, DIMX_TIMES_KERNELX, DIMY_IN, KERNELZ>>(
-                KERNELZ.into(),
-                STRIDEZ.into(),
-                DILATIONZ
-            )
+            .pool_last_dim::<(
+                Const<CH_IN>,
+                Const<DIMZ_OUT>,
+                Const<KERNELY>,
+                Dyn<'-'>,
+                Const<DIMY_IN>,
+                Const<KERNELZ>,
+            )>(KERNELZ, STRIDEZ, DILATIONZ)
             .permute::<_, Axes6<0, 2, 5, 3, 1, 4>>();
 
-        let reshaped = last_pool
-            .dyn_reshape::<(_, Dyn<'-'>)>(vec![
-                (CH_IN * KERNELX * KERNELY * KERNELZ).into(),
-                DIMX_TIMES_DIMY_DIMZ_OUT.into(),
-            ]);
+        let reshaped = last_pool.dyn_reshape::<(_, Dyn<'-'>)>(vec![
+            (CH_IN * KERNELX * KERNELY * KERNELZ).into(),
+            (DIMX_OUT * DIMY_OUT * DIMZ_OUT).into(),
+        ]);
 
         self.weight
             .dyn_reshape::<(Const<CH_OUT>, Dyn<'-'>)>(vec![
@@ -427,17 +411,11 @@
     }
 }
 
-
 #[cfg(test)]
 mod tests {
-<<<<<<< HEAD
+    use super::{Conv1D, Conv2D, Conv3D};
+    use luminal::{prelude::*, tests::assert_close};
     use std::marker::PhantomData;
-
-    use super::{Conv1D, Conv2D};
-=======
-    use super::{Conv1D, Conv2D, Conv3D};
->>>>>>> 61fc7aac
-    use luminal::{prelude::*, tests::assert_close};
 
     #[test]
     fn test_conv1d_simple() {
@@ -617,8 +595,6 @@
         const DIMX_OUT: usize = ((DIMX_IN - (DILATIONX + 1) * (KERNELX - 1) - 1) / STRIDEX) + 1;
         const DIMY_OUT: usize = ((DIMY_IN - (DILATIONY + 1) * (KERNELY - 1) - 1) / STRIDEY) + 1;
         const DIMZ_OUT: usize = ((DIMZ_IN - (DILATIONZ + 1) * (KERNELZ - 1) - 1) / STRIDEZ) + 1;
-        const DIMX_TIMES_KERNELX: usize = DIMX_OUT * KERNELX;
-        const DIMX_TIMES_DIMY_DIMZ_OUT:usize = DIMX_OUT * DIMY_OUT * DIMZ_OUT;
 
         let inp1 = cx.tensor::<R4<CH_IN, DIMX_IN, DIMY_IN, DIMZ_IN>>();
         inp1.set(vec![
@@ -652,30 +628,18 @@
             DILATIONX,
             DILATIONY,
             DILATIONZ,
-            DIMX_TIMES_KERNELX,
-            DIMX_TIMES_DIMY_DIMZ_OUT,
         > = Conv3D::initialize(&mut cx);
         let weights = vec![
-            4.273e-01, 1.388e-01, 3.546e-01, 2.403e-01,
-            5.572e-01, 2.788e-01, 6.718e-01, 6.935e-01,
-            8.410e-01, 1.297e-01, 7.073e-01, 3.455e-01,
-            4.166e-01, 9.513e-01, 4.682e-01, 4.546e-02,
-            5.061e-01, 4.117e-01, 1.667e-01, 5.557e-02,
-            6.092e-01, 9.675e-01, 7.083e-01, 7.946e-01,
-            3.518e-01, 4.697e-01, 6.052e-01, 6.832e-01,
-            2.312e-02, 6.932e-01, 6.135e-01, 9.216e-01,
-            8.011e-01, 1.971e-01, 7.086e-01, 2.394e-01,
-            3.663e-01, 6.619e-01, 4.211e-01, 1.852e-01,
-            8.635e-01, 1.311e-01, 4.206e-01, 5.413e-01,
-            7.938e-01, 9.604e-01, 7.966e-01, 7.400e-01,
-            3.212e-01, 4.644e-01, 3.224e-01, 1.123e-01,
-            4.000e-01, 7.678e-01, 7.545e-01, 9.423e-01,
-            5.605e-02, 2.675e-02, 5.022e-02, 8.632e-01,
-            9.305e-01, 9.836e-01, 1.635e-01, 2.379e-01,
-            9.291e-01, 4.029e-01, 6.675e-01, 4.912e-01,
-            8.904e-01, 6.938e-01, 9.581e-01, 1.720e-01,
-            7.835e-01, 4.658e-04, 2.818e-01, 5.373e-01,
-            3.437e-01, 1.254e-01, 6.868e-02, 7.546e-01,
+            4.273e-01, 1.388e-01, 3.546e-01, 2.403e-01, 5.572e-01, 2.788e-01, 6.718e-01, 6.935e-01,
+            8.410e-01, 1.297e-01, 7.073e-01, 3.455e-01, 4.166e-01, 9.513e-01, 4.682e-01, 4.546e-02,
+            5.061e-01, 4.117e-01, 1.667e-01, 5.557e-02, 6.092e-01, 9.675e-01, 7.083e-01, 7.946e-01,
+            3.518e-01, 4.697e-01, 6.052e-01, 6.832e-01, 2.312e-02, 6.932e-01, 6.135e-01, 9.216e-01,
+            8.011e-01, 1.971e-01, 7.086e-01, 2.394e-01, 3.663e-01, 6.619e-01, 4.211e-01, 1.852e-01,
+            8.635e-01, 1.311e-01, 4.206e-01, 5.413e-01, 7.938e-01, 9.604e-01, 7.966e-01, 7.400e-01,
+            3.212e-01, 4.644e-01, 3.224e-01, 1.123e-01, 4.000e-01, 7.678e-01, 7.545e-01, 9.423e-01,
+            5.605e-02, 2.675e-02, 5.022e-02, 8.632e-01, 9.305e-01, 9.836e-01, 1.635e-01, 2.379e-01,
+            9.291e-01, 4.029e-01, 6.675e-01, 4.912e-01, 8.904e-01, 6.938e-01, 9.581e-01, 1.720e-01,
+            7.835e-01, 4.658e-04, 2.818e-01, 5.373e-01, 3.437e-01, 1.254e-01, 6.868e-02, 7.546e-01,
         ];
         model.weight.set(weights);
 

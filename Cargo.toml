[package]
name = "luminal"
version = "0.2.0"
edition = "2021"
rust-version = "1.78"
description = "Deep learning at the speed of light."
license = "MIT OR Apache-2.0"

[dependencies]
itertools = "0.11.0"
num-traits = "0.2.16"
petgraph = "0.6.4"
rand = "0.9.2"
urlencoding = "2.1.2"
webbrowser = "1.0.0"
dyn-clone = "1.0.12"
half = "*"
tinyvec = { version = "1.6.0", features = ["serde"] }
term_size = "0.3.2"
colored = "2.0.4"
regex = "1.9.5"
rustc-hash = "2.1.1"
uuid = { version = "1.7.0", features = ["v4"] }
as-any = "0.3.1"
egg = "0.9.5"
symbolic_expressions = "5.0.3"
serde = { version = "1.0.202", features = ["derive"] }
thread_local = "1.1.8"
generational-box = "0.5.6"
serde_json = "1.0.140"

[dev-dependencies]
dfdx = { version = "0.13", features = ["f16"] }

[workspace]
members = [
<<<<<<< HEAD
	"examples/*",
	"demos/*",
	"crates/luminal_cpu",
	"crates/luminal_nn",
	"crates/luminal_training",
	"docs/company",
=======
    "examples/*",
    "crates/luminal_cpu",
    "crates/luminal_nn",
    "crates/luminal_training",
    "docs/company",
>>>>>>> 88dedff7
]
exclude = [
    "examples/yolo_v8",
    "crates/luminal_cuda",
    "crates/luminal_metal",
    "crates/luminal_2",
    "flash_attention_demo",
]<|MERGE_RESOLUTION|>--- conflicted
+++ resolved
@@ -34,25 +34,11 @@
 
 [workspace]
 members = [
-<<<<<<< HEAD
 	"examples/*",
 	"demos/*",
 	"crates/luminal_cpu",
 	"crates/luminal_nn",
 	"crates/luminal_training",
 	"docs/company",
-=======
-    "examples/*",
-    "crates/luminal_cpu",
-    "crates/luminal_nn",
-    "crates/luminal_training",
-    "docs/company",
->>>>>>> 88dedff7
 ]
-exclude = [
-    "examples/yolo_v8",
-    "crates/luminal_cuda",
-    "crates/luminal_metal",
-    "crates/luminal_2",
-    "flash_attention_demo",
-]+exclude = ["examples/yolo_v8", "crates/luminal_cuda", "crates/luminal_metal", "crates/luminal_2", "flash_attention_demo"]

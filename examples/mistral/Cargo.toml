[package]
name = "mistral"
version = "0.1.0"
edition = "2021"

[features]
default = ["cuda"]
metal = ["dep:luminal_metal", "dep:metal-rs"]
cuda = ["dep:luminal_cuda", "dep:luminal_cudarc"]

[dependencies]
luminal = { path = "../.." }
luminal_metal = { path = "../../crates/luminal_metal", optional = true }
luminal_cuda = { path = "../../crates/luminal_cuda", optional = true }
clap = { version = "4.4.18", features = ["derive"] }
byteorder = "1.5.0"
memmap2 = "0.9.4"
metal-rs = { version = "0.27.0", package = "metal", features = [
    "mps",
], optional = true }
colored = "2.1.0"
itertools = "0.12.1"
<<<<<<< HEAD
luminal_cudarc = { version="0.10.0", features = [
    "cublas",
    "f16",
], optional=true}
=======
tokenizers = "0.15.2"
>>>>>>> c7777ecc
<|MERGE_RESOLUTION|>--- conflicted
+++ resolved
@@ -20,11 +20,8 @@
 ], optional = true }
 colored = "2.1.0"
 itertools = "0.12.1"
-<<<<<<< HEAD
 luminal_cudarc = { version="0.10.0", features = [
     "cublas",
     "f16",
 ], optional=true}
-=======
-tokenizers = "0.15.2"
->>>>>>> c7777ecc
+tokenizers = "0.15.2"
--- conflicted
+++ resolved
@@ -52,19 +52,11 @@
     cache_dest.keep();
 
     // Set up model loading
-<<<<<<< HEAD
     #[cfg(any(feature = "metal", feature = "cuda"))]
     let quantized_weight_nodes =
         loader::Q8Loader::new("setup/mistral-7b-instruct-v0.2.Q8_0.gguf").load(&model, &mut cx);
     #[cfg(all(not(feature = "metal"), not(feature = "cuda")))]
     loader::Q8Loader::new("setup/mistral-7b-instruct-v0.2.Q8_0.gguf").load(&model, &mut cx);
-=======
-    let model_path = "setup/mistral-7b-instruct-v0.2.Q8_0.gguf";
-    #[cfg(feature = "metal")]
-    let quantized_weight_nodes = loader::MetalQ8Loader::new(model_path).load(&model, &mut cx);
-    #[cfg(not(feature = "metal"))]
-    loader::Q8Loader::new(model_path).load(&model, &mut cx);
->>>>>>> c7777ecc
     println!("\t\t - {}ms", now.elapsed().as_millis());
 
     print!("Compiling graph");
